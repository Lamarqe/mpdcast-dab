--- conflicted
+++ resolved
@@ -7,10 +7,6 @@
 
 Package: mpdcast-dab
 Architecture: any
-<<<<<<< HEAD
-Depends: librtlsdr2, mpd, python3-mpd, python3-aiohttp, python3-pychromecast, libpython3.12, libfftw3-single3
-=======
-Depends: librtlsdr2, libfftw3-single3, python3, mpd, python3-mpd, python3-aiohttp, python3-pychromecast
->>>>>>> b0d276b0
+Depends: librtlsdr2, libfftw3-single3, libpython3.12, mpd, python3-mpd, python3-aiohttp, python3-pychromecast
 Description: MPD to Google cast streaming application
  MPD to Google cast streaming application with support for DAB+ radio 